--- conflicted
+++ resolved
@@ -28,22 +28,14 @@
  * @param {Object} [customOptions.query] - A query object to convert to a query parameter string and append to the skylink.
  * @returns {string} - The full URL that was used.
  */
-<<<<<<< HEAD
-export function downloadFile(skylink: string, customOptions = {}): string {
-=======
-export function downloadFile(this: SkynetClient, skylink: string, customOptions: any = {}): void {
->>>>>>> 7ab7dcd5
+export function downloadFile(this: SkynetClient, skylink: string, customOptions: any = {}): string {
   const opts = { ...defaultDownloadOptions, ...this.customOptions, ...customOptions, download: true };
   const url = this.getSkylinkUrl(skylink, opts);
 
   // Download the url.
-<<<<<<< HEAD
-  window.location = url;
+  window.location.assign(url);
 
   return url;
-=======
-  window.location.assign(url);
->>>>>>> 7ab7dcd5
 }
 
 /**
@@ -54,22 +46,14 @@
  * @param {Object} [customOptions.query] - A query object to convert to a query parameter string and append to the URL.
  * @returns {string} - The full URL that was used.
  */
-<<<<<<< HEAD
-export async function downloadFileHns(domain: string, customOptions = {}): Promise<string> {
-=======
-export async function downloadFileHns(this: SkynetClient, domain: string, customOptions: any = {}): Promise<void> {
->>>>>>> 7ab7dcd5
+export async function downloadFileHns(this: SkynetClient, domain: string, customOptions: any = {}): Promise<string> {
   const opts = { ...defaultDownloadHnsOptions, ...this.customOptions, ...customOptions, download: true };
   const url = this.getHnsUrl(domain, opts);
 
   // Download the url.
-<<<<<<< HEAD
-  window.location = url;
+  window.location.assign(url);
 
   return url;
-=======
-  window.location.assign(url);
->>>>>>> 7ab7dcd5
 }
 
 export function getSkylinkUrl(this: SkynetClient, skylink: string, customOptions: any = {}): string {
@@ -126,11 +110,7 @@
  * @param {string} [customOptions.endpointPath="/"] - The relative URL path of the portal endpoint to contact.
  * @returns - The full URL that was used.
  */
-<<<<<<< HEAD
-export function openFile(skylink: string, customOptions = {}): string {
-=======
-export function openFile(this: SkynetClient, skylink: string, customOptions = {}): void {
->>>>>>> 7ab7dcd5
+export function openFile(this: SkynetClient, skylink: string, customOptions = {}): string {
   const opts = { ...defaultDownloadOptions, ...this.customOptions, ...customOptions };
   const url = this.getSkylinkUrl(skylink, opts);
 
@@ -146,11 +126,7 @@
  * @param {string} [customOptions.endpointPath="/hns"] - The relative URL path of the portal endpoint to contact.
  * @returns {string} - The full URL that was used.
  */
-<<<<<<< HEAD
-export async function openFileHns(domain: string, customOptions = {}): Promise<string> {
-=======
-export async function openFileHns(this: SkynetClient, domain: string, customOptions = {}): Promise<void> {
->>>>>>> 7ab7dcd5
+export async function openFileHns(this: SkynetClient, domain: string, customOptions = {}): Promise<string> {
   const opts = { ...defaultDownloadHnsOptions, ...this.customOptions, ...customOptions };
   const url = this.getHnsUrl(domain, opts);
 
