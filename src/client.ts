import axios, { AxiosResponse } from "axios";
import type { Method } from "axios";
import { uploadFile, uploadDirectory, uploadDirectoryRequest, uploadFileRequest } from "./upload";
import {
  downloadFile,
  downloadFileHns,
  getSkylinkUrl,
  getHnsUrl,
  getHnsresUrl,
  getMetadata,
  getFileContent,
  openFile,
  openFileHns,
  resolveHns,
} from "./download";
import { getJSON, setJSON } from "./skydb";
import { getEntry, getEntryUrl, setEntry } from "./registry";

import { addUrlQuery, BaseCustomOptions, defaultPortalUrl, makeUrl } from "./utils";

/**
 * Custom client options.
 *
 * @property [APIKey] - Authentication password to use.
 * @property [customUserAgent] - Custom user agent header to set.
 * @property [onUploadProgress] -Optional callback to track upload progress.
 */
export type CustomClientOptions = {
  APIKey?: string;
  customUserAgent?: string;
  onUploadProgress?: (progress: number, event: ProgressEvent) => void;
};

/**
 * Config options for a single request.
 *
 * @property [data] - The data for a POST request.
 * @property [url] - The full url to contact. Will be computed from the portalUrl and endpointPath if not provided.
 * @property [method] - The request method.
 * @property [query] - Query parameters.
 * @property [timeout] - Request timeout. May be deprecated.
 * @property [extraPath] - An additional path to append to the URL, e.g. a 46-character skylink.
 */
export type RequestConfig = CustomClientOptions & {
  endpointPath: string;
  data?: FormData | Record<string, unknown>;
  url?: string;
  method?: Method;
  query?: Record<string, unknown>;
  timeout?: number; // TODO: remove
  extraPath?: string;
  skykeyName?: string;
  skykeyId?: string;
  headers?: Record<string, unknown>;
  transformRequest?: (data: unknown) => string;
  transformResponse?: (data: string) => Record<string, unknown>;
};

/**
 * The Skynet Client which can be used to access Skynet.
 */
export class SkynetClient {
  portalUrl: string;
  customOptions: CustomClientOptions;

  // Set methods (defined in other files).

  uploadFile = uploadFile;
  uploadDirectory = uploadDirectory;
  uploadDirectoryRequest = uploadDirectoryRequest;
  uploadFileRequest = uploadFileRequest;

  downloadFile = downloadFile;
  downloadFileHns = downloadFileHns;
  getSkylinkUrl = getSkylinkUrl;
  getHnsUrl = getHnsUrl;
  getHnsresUrl = getHnsresUrl;
  getMetadata = getMetadata;
  getFileContent = getFileContent;
  openFile = openFile;
  openFileHns = openFileHns;
  resolveHns = resolveHns;

  // SkyDB
  db = {
    getJSON: getJSON.bind(this),
    setJSON: setJSON.bind(this),
  };

  // SkyDB helpers
  registry = {
    getEntry: getEntry.bind(this),
    getEntryUrl: getEntryUrl.bind(this),
    setEntry: setEntry.bind(this),
  };

  /**
   * The Skynet Client which can be used to access Skynet.
   *
   * @class
   * @param [portalUrl] The portal URL to use to access Skynet, if specified. To use the default portal while passing custom options, use ""
   * @param [customOptions] Configuration for the client.
   */
  constructor(portalUrl: string = defaultPortalUrl(), customOptions: CustomClientOptions = {}) {
    this.portalUrl = portalUrl;
    this.customOptions = customOptions;
  }

  /**
   * Creates and executes a request.
   *
   * @param config - Configuration for the request.
   * @returns - The response from axios.
   * @throws - Will throw if unimplemented options have been passed in.
   */
  protected executeRequest(config: RequestConfig): Promise<AxiosResponse> {
    if (config.skykeyName || config.skykeyId) {
      throw new Error("Unimplemented: skykeys have not been implemented in this SDK");
    }

    // Build the URL.
    let url = config.url;
    if (!url) {
      url = makeUrl(this.portalUrl, config.endpointPath, config.extraPath ?? "");
    }
    if (config.query) {
      url = addUrlQuery(url, config.query);
    }

    // Build headers.
    const headers = { ...config.headers };
    if (config.customUserAgent) {
      headers["User-Agent"] = config.customUserAgent;
    }

    const auth = config.APIKey ? { username: "", password: config.APIKey } : undefined;

    /* istanbul ignore next */
    const onUploadProgress =
      config.onUploadProgress &&
      function (event: ProgressEvent) {
        const progress = event.loaded / event.total;

        // Need the if-statement or TS complains.
        if (config.onUploadProgress) config.onUploadProgress(progress, event);
      };

    return axios({
      url,
      method: config.method,
      data: config.data,
      headers,
<<<<<<< HEAD
      auth,
      onUploadProgress,
      timeout: config.timeout,
=======
      auth: config.APIKey && { username: "", password: config.APIKey },
      onUploadProgress:
        config.onUploadProgress &&
        function (event: ProgressEvent) {
          const progress = event.loaded / event.total;

          config.onUploadProgress(progress, event);
        },
>>>>>>> b6970fbf
      transformRequest: config.transformRequest,
      transformResponse: config.transformResponse,

      maxContentLength: Infinity,
      maxBodyLength: Infinity,
    });
  }
}<|MERGE_RESOLUTION|>--- conflicted
+++ resolved
@@ -150,20 +150,8 @@
       method: config.method,
       data: config.data,
       headers,
-<<<<<<< HEAD
       auth,
       onUploadProgress,
-      timeout: config.timeout,
-=======
-      auth: config.APIKey && { username: "", password: config.APIKey },
-      onUploadProgress:
-        config.onUploadProgress &&
-        function (event: ProgressEvent) {
-          const progress = event.loaded / event.total;
-
-          config.onUploadProgress(progress, event);
-        },
->>>>>>> b6970fbf
       transformRequest: config.transformRequest,
       transformResponse: config.transformResponse,
 
