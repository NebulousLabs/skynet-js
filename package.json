--- conflicted
+++ resolved
@@ -16,15 +16,10 @@
   "scripts": {
     "build": "rimraf dist && yarn build-bundle && yarn build-node && yarn build-web",
     "build-bundle": "yarn run webpack",
-<<<<<<< HEAD
-    "build-node": "babel src --out-dir dist/node --extensions .ts && tsc --project tsconfig.build.json --outDir dist/node && rimraf dist/node/**/web* && rimraf dist/node/**/*web*",
-    "build-web": "babel src --out-dir dist/web --extensions .ts && tsc --project tsconfig.build.json --outDir dist/web && rimraf dist/web/**/node* && rimraf dist/web/**/*node*",
+    "build-node": "babel src --out-dir dist/node --extensions .ts --ignore 'src/**/*.test.ts' && tsc --project tsconfig.build.json --outDir dist/node && rimraf dist/node/**/web* && rimraf dist/node/**/*web*",
+    "build-web": "babel src --out-dir dist/web --extensions .ts --ignore 'src/**/*.test.ts' && tsc --project tsconfig.build.json --outDir dist/web && rimraf dist/web/**/node* && rimraf dist/web/**/*node*",
 
     "deploy": "node scripts/deploy.js",
-=======
-    "build-node": "babel src --out-dir dist/node --extensions .ts --ignore 'src/**/*.test.ts' && tsc --project tsconfig.build.json --outDir dist/node && rimraf dist/node/**/web* && rimraf dist/node/**/*web*",
-    "build-web": "babel src --out-dir dist/web --extensions .ts --ignore 'src/**/*.test.ts' && tsc --project tsconfig.build.json --outDir dist/web && rimraf dist/web/**/node* && rimraf dist/web/**/*node*",
->>>>>>> 02d828b7
     "lint:eslint": "eslint --ext .ts src utils --max-warnings 0",
     "lint:tsc": "tsc",
     "prepublishOnly": "yarn build && yarn deploy",
