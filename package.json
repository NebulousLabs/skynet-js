--- conflicted
+++ resolved
@@ -54,13 +54,9 @@
   "homepage": "https://github.com/NebulousLabs/skynet-js",
   "dependencies": {
     "@babel/runtime": "^7.11.2",
-<<<<<<< HEAD
-    "axios": "^0.20.0",
+    "axios": "^0.21.0",
     "base32-encode": "^1.1.1",
     "base64-js": "^1.3.1",
-=======
-    "axios": "^0.21.0",
->>>>>>> f500b5cf
     "blakejs": "^1.1.0",
     "buffer": "^5.6.0",
     "mime-db": "^1.45.0",
